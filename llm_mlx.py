import click
import json
import llm
import uuid
import time
import uvicorn
import logging
import mlx.core as mx
from mlx_lm import load, stream_generate
from mlx_lm.sample_utils import make_sampler
from huggingface_hub.utils import disable_progress_bars, enable_progress_bars
<<<<<<< HEAD
from typing import Union, Any, Dict, List, Optional
from fastapi import FastAPI, HTTPException, Request
from fastapi.responses import StreamingResponse, JSONResponse
from fastapi.middleware.cors import CORSMiddleware
from pydantic import BaseModel, Field, root_validator
=======
from pydantic import Field, field_validator
from typing import Optional
import os
from pathlib import Path  # local import to avoid adding to global namespace
import sys
>>>>>>> 543348a9

disable_progress_bars()

logging.basicConfig(level=logging.ERROR)
logger = logging.getLogger(__name__)

# Default generation settings
DEFAULT_TEMPERATURE = 0.8
DEFAULT_TOP_P = 0.9
DEFAULT_MIN_P = 0.1
DEFAULT_MIN_TOKENS_TO_KEEP = 1
DEFAULT_MAX_TOKENS = 1024

def _ensure_models_file():
    filepath = llm.user_dir() / "llm-mlx.json"
    if not filepath.exists():
        filepath.write_text("{}")
    return filepath

<<<<<<< HEAD
=======

@llm.hookimpl
def register_commands(cli):
    @cli.group()
    def mlx():
        "Commands for working with MLX models"

    @mlx.command()
    def models_file():
        "Display the path to the llm-mlx.json file"
        click.echo(_ensure_models_file())

    @mlx.command()
    @click.argument("model_path")
    @click.option(
        "aliases",
        "-a",
        "--alias",
        multiple=True,
        help="Alias(es) to register the model under",
    )
    def download_model(model_path, aliases):
        "Download and register a MLX model"
        models_file = _ensure_models_file()
        models = json.loads(models_file.read_text())
        models[model_path] = {"aliases": aliases}
        enable_progress_bars()
        MlxModel(model_path).prompt("hi").text()
        disable_progress_bars()
        models_file.write_text(json.dumps(models, indent=2))

    @mlx.command()
    def models():
        "List registered MLX models"
        models_file = _ensure_models_file()
        models = json.loads(models_file.read_text())
        click.echo(json.dumps(models, indent=2))

    @mlx.command()
    def import_models():
        "Import existing MLX models from the Hugging Face cache"
        cache_dir = Path(
            os.environ.get("HF_HOME", os.path.expanduser("~/.cache/huggingface"))
        )
        found_models = set()
        for root, dirs, _ in os.walk(cache_dir):
            for d in dirs:
                if "mlx-community" in d:
                    model_dir = Path(root) / d
                    snapshots_dir = model_dir / "snapshots"
                    if not snapshots_dir.exists():
                        continue

                    # Search for config.json in any subfolder under snapshots
                    config_found = False
                    for config_root, _, config_files in os.walk(snapshots_dir):
                        if "config.json" in config_files:
                            config_path = Path(config_root) / "config.json"
                            try:
                                with open(config_path) as f:
                                    config = json.load(f)
                                    model_type = config.get("model_type", "").lower()
                                    if model_type in [
                                        "whisper",
                                        "llava",
                                        "paligemma",
                                        "qwen2_vl",
                                        "qwen2_5_vl",
                                        "florence2",
                                        "florence",
                                    ]:
                                        continue
                                    config_found = True
                                    break
                            except (json.JSONDecodeError, FileNotFoundError):
                                continue

                    if not config_found:
                        continue
                    parts = d.split("--")
                    model_name = "/".join(parts[1:])
                    if model_name:
                        # Store model_type along with model_name
                        found_models.add((model_type, model_name))

        if not found_models:
            click.echo("No MLX models found in Hugging Face cache")
            return

        models_file = _ensure_models_file()
        existing_models = json.loads(models_file.read_text())

        # Create list of models with their current import status
        model_choices = []
        for model_type, model in sorted(found_models):
            is_imported = model in existing_models
            status = " (already imported)" if is_imported else ""
            # Include model_type in display name
            display_name = f"({model_type}) {model}{status}"
            model_choices.append((display_name, model, is_imported))

        # Show interactive selection menu
        selected = select_models(model_choices)
        print("\nImporting models...\n")
        for display_name, model_name, is_imported in selected:
            if is_imported:
                # Remove model if it was already imported
                del existing_models[model_name]
                models_file.write_text(json.dumps(existing_models, indent=2))
                click.echo(f"Removed {model_name}")
            else:
                # Import new model
                existing_models[model_name] = {"aliases": []}
                models_file.write_text(json.dumps(existing_models, indent=2))
                click.echo(f"Imported {model_name}")


@llm.hookimpl
def register_models(register):
    for model_path, config in json.loads(_ensure_models_file().read_text()).items():
        aliases = config.get("aliases", [])
        register(MlxModel(model_path), aliases=aliases)


>>>>>>> 543348a9
class MlxModel(llm.Model):
    can_stream = True

    class Options(llm.Options):
        max_tokens: Optional[int] = Field(
            description="Maximum number of tokens to generate",
            ge=0,
            default=None,
        )
        unlimited: Optional[bool] = Field(
            description="Unlimited output tokens",
            default=None,
        )
        temperature: Optional[float] = Field(
            description="Sampling temperature",
            ge=0,
            default=None,
        )
        top_p: Optional[float] = Field(
            description="Sampling top-p",
            ge=0,
            le=1,
            default=None,
        )
        min_p: Optional[float] = Field(
            description="Sampling min-p",
            ge=0,
            le=1,
            default=None,
        )
        min_tokens_to_keep: Optional[int] = Field(
            description="Minimum tokens to keep for min-p sampling",
            ge=1,
            default=None,
        )
        seed: Optional[int] = Field(
            description="Random number seed",
            default=None,
        )

    def __init__(self, model_path):
        self.model_id = model_path
        self.model_path = model_path
        self._model = None
        self._tokenizer = None

    def _load(self):
        if self._model is None:
            self._model, self._tokenizer = load(self.model_path)
        return self._model, self._tokenizer

    def execute(self, prompt, stream, response, conversation):
        model, tokenizer = self._load()

        messages = []
        current_system = None

        # Reconstruct chat conversation from conversation object
        if conversation is not None:
            for prev_response in conversation.responses:
                if (
                    prev_response.prompt.system
                    and prev_response.prompt.system != current_system
                ):
                    messages.append({"role": "system", "content": prev_response.prompt.system})
                    current_system = prev_response.prompt.system
                messages.append({"role": "user", "content": prev_response.prompt.prompt})
                messages.append({"role": "assistant", "content": prev_response.text()})

        if prompt.system and prompt.system != current_system:
            messages.append({"role": "system", "content": prompt.system})
        messages.append({"role": "user", "content": prompt.prompt})

        # Convert the conversation messages to model format
        chat_prompt = tokenizer.apply_chat_template(messages, add_generation_prompt=True)

        # Build a sampler
        sampler = make_sampler(
            DEFAULT_TEMPERATURE if prompt.options.temperature is None else prompt.options.temperature,
            DEFAULT_TOP_P if prompt.options.top_p is None else prompt.options.top_p,
            DEFAULT_MIN_P if prompt.options.min_p is None else prompt.options.min_p,
            DEFAULT_MIN_TOKENS_TO_KEEP if prompt.options.min_tokens_to_keep is None else prompt.options.min_tokens_to_keep
        )

        if prompt.options.seed:
            mx.random.seed(prompt.options.seed)

        max_tokens = DEFAULT_MAX_TOKENS
        if prompt.options.max_tokens is not None:
            max_tokens = prompt.options.max_tokens
        if prompt.options.unlimited:
            max_tokens = -1  # unlimited in this system

        # Stream out chunks
        for chunk in stream_generate(
            model,
            tokenizer,
            chat_prompt,
            sampler=sampler,
            max_tokens=max_tokens,
        ):
            yield chunk.text
        # Record usage if desired
        response.set_usage(input=chunk.prompt_tokens, output=chunk.generation_tokens)
        response.response_json = {
            "prompt_tps": chunk.prompt_tps,
            "generation_tps": chunk.generation_tps,
            "peak_memory": chunk.peak_memory,
            "finish_reason": chunk.finish_reason,
        }

<<<<<<< HEAD
@llm.hookimpl
def register_commands(cli):
    @cli.group()
    def mlx():
        "Commands for working with MLX models"

    @mlx.command()
    def models_file():
        "Display the path to the llm-mlx.json file"
        click.echo(_ensure_models_file())

    @mlx.command()
    @click.argument("model_path")
    @click.option("--alias", multiple=True, help="Alias(es) to register the model under")
    def download_model(model_path, alias):
        "Download and register a MLX model"
        models_file = _ensure_models_file()
        models = json.loads(models_file.read_text())

        # Save the new alias to the file
        models[model_path] = {"aliases": alias}
        models_file.write_text(json.dumps(models, indent=2))

        # Actually load the model once (forcing download/caching)
        enable_progress_bars()
        test_model = MlxModel(model_path)
        test_model._load()  # Force the load and download if needed
        disable_progress_bars()

        click.echo(f"Model {model_path} is registered with alias(es) {alias}")

    @mlx.command()
    def models():
        "List registered MLX models"
        models_file = _ensure_models_file()
        models = json.loads(models_file.read_text())
        click.echo(json.dumps(models, indent=2))

    @mlx.command()
    @click.argument("model_identifier")
    @click.option("--port", default=8000, help="Port to run the API server on")
    @click.option("-m", "--model", help="Path to the model")
    @click.option("--alias", help="Register the model with this alias")
    def serve(model_identifier, port, model, alias):
        """
        Start an OpenAI-compatible API server for the specified model
        """
        models_file = _ensure_models_file()
        models = json.loads(models_file.read_text())

        # figure out which model path to load
        if model:
            # register alias if provided
            if alias:
                models[model] = {"aliases": [alias]}
                models_file.write_text(json.dumps(models, indent=2))
                click.echo(f"Registered '{model}' as alias '{alias}'")
            model_to_load = model
            server_model_name = alias or model_identifier
        else:
            model_to_load = None
            for path, config in models.items():
                if model_identifier in config.get("aliases", []):
                    model_to_load = path
                    break
            if not model_to_load:
                raise click.ClickException(f"Model '{model_identifier}' not found")
            server_model_name = model_identifier

        # Load the model
        try:
            mlx_model = MlxModel(model_to_load)
            mlx_model._load()
        except Exception as e:
            raise click.ClickException(f"Failed to load model: {str(e)}")

        # FastAPI app
        app = FastAPI(title="MLX OpenAI-Compatible API")
        app.add_middleware(
             CORSMiddleware,
             allow_origins=["*"],
             allow_credentials=True,
             allow_methods=["*"],
             allow_headers=["*"],
         )

        class ChatCompletionRequest(BaseModel):
            # Model is optional; if not provided, we default to server_model_name
            model: Optional[str] = None

            # The standard OpenAI schema says "messages" is required,
            # but if your tool might omit it, you can make it Optional
            # and default to an empty list. This helps avoid 422 errors.
            messages: Optional[List[Dict[str, Any]]] = None

            temperature: Optional[float] = Field(default=DEFAULT_TEMPERATURE, ge=0, le=2)
            max_tokens: Optional[int] = Field(default=DEFAULT_MAX_TOKENS, ge=-1)
            top_p: Optional[float] = Field(default=DEFAULT_TOP_P, ge=0, le=1)
            stream: Optional[bool] = False

            # Let extra fields pass through
            class Config:
                extra = "allow"

            @root_validator(pre=True)
            def fill_defaults(cls, values):
                # If user didn't specify model, fallback
                if not values.get("model"):
                    values["model"] = server_model_name
                # If user didn't specify messages, fallback to []
                if "messages" not in values or values["messages"] is None:
                    values["messages"] = []
                return values

        @app.post("/v1/chat/completions")
        async def chat_completions(request: ChatCompletionRequest):
            logger.debug(f"Received chat completion request: {request.dict()}")
            
            def _normalize_messages(messages: Any) -> List[Dict[str, str]]:
                if not isinstance(messages, list):
                    raise ValueError(f"messages must be a list, got {type(messages)}")
                normalized = []
                for m in messages:
                    if not isinstance(m, dict):
                        raise ValueError(f"Each message must be a dict, got {type(m)}")
                    if "role" not in m or "content" not in m:
                        raise ValueError(f"Each message needs 'role' and 'content' fields: {m}")
                    # Convert content to string
                    content = m["content"]
                    if not isinstance(content, str):
                        content = json.dumps(content, ensure_ascii=False)
                    normalized.append({"role": m["role"], "content": content})
                return normalized

            try:
                messages = _normalize_messages(request.messages)
                
                chat_prompt = mlx_model._tokenizer.apply_chat_template(
                    messages,
                    add_generation_prompt=True
                )
                
                sampler = make_sampler(request.temperature, request.top_p, DEFAULT_MIN_P, DEFAULT_MIN_TOKENS_TO_KEEP)
                max_tokens = request.max_tokens if request.max_tokens is not None else DEFAULT_MAX_TOKENS

                if request.stream:
                    # Return a streaming response using the chunk generator
                    def stream_result():
                        for chunk in stream_generate(
                            mlx_model._model, 
                            mlx_model._tokenizer, 
                            chat_prompt,
                            sampler=sampler,
                            max_tokens=max_tokens
                        ):
                            # Following the OpenAI "delta" streaming style
                            data = {
                                "id": f"chatcmpl-{uuid.uuid4()}",
                                "object": "chat.completion.chunk",
                                "created": int(time.time()),
                                "model": request.model,
                                "choices": [
                                    {
                                        "delta": {"content": chunk.text},
                                        "index": 0,
                                        "finish_reason": None
                                    }
                                ]
                            }
                            yield f"data: {json.dumps(data)}\n\n"
                        # Send a final 'done' message
                        yield "data: [DONE]\n\n"

                    return StreamingResponse(stream_result(), media_type="text/event-stream")
                else:
                    # Non-streaming: collect output into a single string
                    generated_text = ""
                    for chunk in stream_generate(
                        mlx_model._model,
                        mlx_model._tokenizer,
                        chat_prompt,
                        sampler=sampler,
                        max_tokens=max_tokens
                    ):
                        generated_text += chunk.text

                    return {
                        "id": f"chatcmpl-{uuid.uuid4()}",
                        "object": "chat.completion",
                        "created": int(time.time()),
                        "model": request.model,
                        "choices": [
                            {
                                "index": 0,
                                "message": {
                                    "role": "assistant",
                                    "content": generated_text
                                },
                                "finish_reason": "stop"
                            }
                        ]
                    }

                
            except Exception as e:
                logger.error(f"Error formatting messages: {str(e)}")
                logger.exception("Full traceback:")
                raise HTTPException(400, detail=f"Error formatting messages: {str(e)}")
        
        @app.get("/v1/models")
        async def list_models():
            return {
                "data": [{
                    "id": server_model_name,
                    "object": "model",
                    "created": int(time.time()),
                    "owned_by": "mlx-org",
                    "permission": [],
                    "root": server_model_name,
                    "parent": None
                }]
            }

        click.echo(f"Starting API server for {server_model_name} on port {port}")
        uvicorn.run(app, host="0.0.0.0", port=port)

@llm.hookimpl
def register_models(register):
    for model_path, config in json.loads(_ensure_models_file().read_text()).items():
        aliases = config.get("aliases", [])
        register(MlxModel(model_path), aliases=aliases)
=======

def select_models(model_choices):
    selected = [False] * len(model_choices)
    idx = 0
    window_size = os.get_terminal_size().lines - 5

    while True:
        print("\033[H\033[J", end="")
        print(
            "❯ llm mlx import-models\nAvailable models (↑/↓ to navigate, SPACE to select, ENTER to confirm, Ctrl+C to quit):"
        )

        window_start = max(
            0, min(idx - window_size + 3, len(model_choices) - window_size)
        )
        window_end = min(window_start + window_size, len(model_choices))

        for i in range(window_start, window_end):
            display_name, _, _ = model_choices[i]
            print(
                f"{'>' if i == idx else ' '} {'◉' if selected[i] else '○'} {display_name}"
            )

        key = get_key()
        if key == "\x1b[A":  # Up arrow
            idx = max(0, idx - 1)
        elif key == "\x1b[B":  # Down arrow
            idx = min(len(model_choices) - 1, idx + 1)
        elif key == " ":
            selected[idx] = not selected[idx]
        elif key == "\r":  # Enter key
            break
        elif key == "\x03":  # Ctrl+C
            print("\nImport is cancelled. Do nothing.")
            sys.exit(0)

    return [
        choice for choice, is_selected in zip(model_choices, selected) if is_selected
    ]


def get_key():
    """Get a single keypress from the user."""
    import tty, termios

    fd = sys.stdin.fileno()
    old_settings = termios.tcgetattr(fd)
    try:
        tty.setraw(sys.stdin.fileno())
        ch = sys.stdin.read(1)
        if ch == "\x1b":
            ch += sys.stdin.read(2)
    finally:
        termios.tcsetattr(fd, termios.TCSADRAIN, old_settings)
    return ch
>>>>>>> 543348a9
<|MERGE_RESOLUTION|>--- conflicted
+++ resolved
@@ -9,19 +9,11 @@
 from mlx_lm import load, stream_generate
 from mlx_lm.sample_utils import make_sampler
 from huggingface_hub.utils import disable_progress_bars, enable_progress_bars
-<<<<<<< HEAD
 from typing import Union, Any, Dict, List, Optional
 from fastapi import FastAPI, HTTPException, Request
 from fastapi.responses import StreamingResponse, JSONResponse
 from fastapi.middleware.cors import CORSMiddleware
 from pydantic import BaseModel, Field, root_validator
-=======
-from pydantic import Field, field_validator
-from typing import Optional
-import os
-from pathlib import Path  # local import to avoid adding to global namespace
-import sys
->>>>>>> 543348a9
 
 disable_progress_bars()
 
@@ -41,8 +33,6 @@
         filepath.write_text("{}")
     return filepath
 
-<<<<<<< HEAD
-=======
 
 @llm.hookimpl
 def register_commands(cli):
@@ -167,7 +157,6 @@
         register(MlxModel(model_path), aliases=aliases)
 
 
->>>>>>> 543348a9
 class MlxModel(llm.Model):
     can_stream = True
 
@@ -279,7 +268,6 @@
             "finish_reason": chunk.finish_reason,
         }
 
-<<<<<<< HEAD
 @llm.hookimpl
 def register_commands(cli):
     @cli.group()
@@ -510,61 +498,4 @@
 def register_models(register):
     for model_path, config in json.loads(_ensure_models_file().read_text()).items():
         aliases = config.get("aliases", [])
-        register(MlxModel(model_path), aliases=aliases)
-=======
-
-def select_models(model_choices):
-    selected = [False] * len(model_choices)
-    idx = 0
-    window_size = os.get_terminal_size().lines - 5
-
-    while True:
-        print("\033[H\033[J", end="")
-        print(
-            "❯ llm mlx import-models\nAvailable models (↑/↓ to navigate, SPACE to select, ENTER to confirm, Ctrl+C to quit):"
-        )
-
-        window_start = max(
-            0, min(idx - window_size + 3, len(model_choices) - window_size)
-        )
-        window_end = min(window_start + window_size, len(model_choices))
-
-        for i in range(window_start, window_end):
-            display_name, _, _ = model_choices[i]
-            print(
-                f"{'>' if i == idx else ' '} {'◉' if selected[i] else '○'} {display_name}"
-            )
-
-        key = get_key()
-        if key == "\x1b[A":  # Up arrow
-            idx = max(0, idx - 1)
-        elif key == "\x1b[B":  # Down arrow
-            idx = min(len(model_choices) - 1, idx + 1)
-        elif key == " ":
-            selected[idx] = not selected[idx]
-        elif key == "\r":  # Enter key
-            break
-        elif key == "\x03":  # Ctrl+C
-            print("\nImport is cancelled. Do nothing.")
-            sys.exit(0)
-
-    return [
-        choice for choice, is_selected in zip(model_choices, selected) if is_selected
-    ]
-
-
-def get_key():
-    """Get a single keypress from the user."""
-    import tty, termios
-
-    fd = sys.stdin.fileno()
-    old_settings = termios.tcgetattr(fd)
-    try:
-        tty.setraw(sys.stdin.fileno())
-        ch = sys.stdin.read(1)
-        if ch == "\x1b":
-            ch += sys.stdin.read(2)
-    finally:
-        termios.tcsetattr(fd, termios.TCSADRAIN, old_settings)
-    return ch
->>>>>>> 543348a9
+        register(MlxModel(model_path), aliases=aliases)